import os
import aiohttp
import logging
import asyncio
import json
from datetime import datetime, timedelta
from fastapi import APIRouter, Depends, HTTPException, status, Request
from fastapi.responses import RedirectResponse, JSONResponse
from fastapi.security import OAuth2PasswordBearer
from jose import JWTError, jwt as jose_jwt  # type: ignore
from typing import List, Optional

from lists import config

from . import schemas, crud
from .db import get_db
from sqlalchemy.orm import Session
from sqlalchemy import text  # type: ignore
from database.cache import get_cache
from cachetools import TTLCache
import redis.asyncio as redis

logger = logging.getLogger(__name__)

# --- Caching ---
guild_cache = TTLCache(maxsize=100, ttl=300)
redis_client = redis.from_url(os.getenv("REDIS_URL", "redis://localhost"))

# --- Configuration ---
DISCORD_CLIENT_ID = os.getenv("DISCORD_CLIENT_ID")
DISCORD_CLIENT_SECRET = os.getenv("DISCORD_CLIENT_SECRET")
DISCORD_REDIRECT_URI = os.getenv(
    "DISCORD_REDIRECT_URI", "http://localhost/api/callback"
)
DISCORD_API_URL = "https://discord.com/api"
SECRET_KEY = os.getenv("SECRET_KEY")
ALGORITHM = "HS256"
ACCESS_TOKEN_EXPIRE_MINUTES = 30

router = APIRouter()
oauth2_scheme = OAuth2PasswordBearer(tokenUrl="token")


# --- Rate Limiting ---
def handle_rate_limit(func):
    async def wrapper(*args, **kwargs):
        retries = 5
        delay = 1
        for i in range(retries):
            try:
                return await func(*args, **kwargs)
            except HTTPException as e:
                if e.status_code == 429:
                    retry_after = int(e.headers.get("Retry-After", delay))
                    logger.warning(
                        f"Rate limited. Retrying after {retry_after} seconds."
                    )
                    await asyncio.sleep(retry_after)
                    delay *= 2
                else:
                    raise e
        raise HTTPException(
            status_code=429, detail="Exceeded retry limit for rate-limited requests."
        )

    return wrapper


# --- Discord API Helpers ---


@handle_rate_limit
async def _fetch_discord_guilds_from_api(access_token: str):
    headers = {"Authorization": f"Bearer {access_token}"}
    async with aiohttp.ClientSession() as session:
        async with session.get(
            f"{DISCORD_API_URL}/users/@me/guilds", headers=headers
        ) as resp:
            if resp.status != 200:
                raise HTTPException(
                    status_code=resp.status,
                    detail="Failed to get guilds from Discord",
                    headers=resp.headers,
                )
            return await resp.json()


@handle_rate_limit
async def _fetch_from_discord_api(
    endpoint: str, method: str = "GET", json: Optional[dict] = None
):
    headers = {"Authorization": f"Bot {os.getenv('DISCORD_TOKEN')}"}
    async with aiohttp.ClientSession() as session:
        async with session.request(
            method, f"{DISCORD_API_URL}{endpoint}", headers=headers, json=json
        ) as resp:
            if resp.status not in [200, 204]:
                logger.error(
                    f"Discord API error on {method} {endpoint}: {resp.status} {await resp.text()}"
                )
                raise HTTPException(
                    status_code=resp.status,
                    detail=f"Failed to {method} {endpoint} from Discord",
                    headers=resp.headers,
                )
            if resp.status == 204:
                return None
            return await resp.json()


async def fetch_user_guilds(access_token: str, user_id: str):
    """
    Fetches user guilds, using cache if available.
    Populates both list cache and individual guild caches.
    """
    user_guilds_cache_key = f"user_guilds:{user_id}"
    cached_guilds = await redis_client.get(user_guilds_cache_key)
    if cached_guilds:
        logger.info(f"Returning cached guild list for user {user_id}")
        return json.loads(cached_guilds)

    logger.info(f"Fetching guilds from Discord for user {user_id}")
    guilds_data = await _fetch_discord_guilds_from_api(access_token)

    # Cache the full list for the user
    await redis_client.set(user_guilds_cache_key, json.dumps(guilds_data), ex=300)

    # Also cache each guild individually
    for guild in guilds_data:
        await redis_client.set(f"guild:{guild['id']}", json.dumps(guild), ex=300)

    return guilds_data


# --- OAuth2 and JWT ---


def create_access_token(data: dict, expires_delta: Optional[timedelta] = None):
    to_encode = data.copy()
    if expires_delta:
        expire = datetime.utcnow() + expires_delta
    else:
        expire = datetime.utcnow() + timedelta(minutes=15)
    to_encode.update({"exp": expire})
    encoded_jwt = jose_jwt.encode(to_encode, SECRET_KEY, algorithm=ALGORITHM)
    return encoded_jwt


async def get_current_user(request: Request, db: Session = Depends(get_db)):
    token = request.cookies.get("access_token")
    credentials_exception = HTTPException(
        status_code=status.HTTP_401_UNAUTHORIZED,
        detail="Could not validate credentials",
        headers={"WWW-Authenticate": "Bearer"},
    )
    if token is None:
        raise credentials_exception
    try:
        # The token is in the format "Bearer <token>"
        token = token.split(" ")[1]
        payload = jose_jwt.decode(token, SECRET_KEY, algorithms=[ALGORITHM])
        username: str = payload.get("sub")
        if username is None:
            raise credentials_exception
    except (JWTError, IndexError):
        raise credentials_exception

    # This part is a placeholder. We need to store and retrieve user from DB
    # For now, we'll just return a dummy user from the token.
    user = schemas.User(
        id=payload.get("id"),
        username=username,
        discriminator=payload.get("discriminator"),
        avatar=payload.get("avatar"),
    )
    if user is None:
        raise credentials_exception
    return user


async def has_admin_permissions(guild_id: int, request: Request):
    """
    Dependency to check if the authenticated user has admin permissions in a guild.
    """
    token = request.cookies.get("access_token")
    if not token:
        raise HTTPException(
            status_code=status.HTTP_401_UNAUTHORIZED, detail="Not authenticated"
        )

    try:
        token = token.split(" ")[1]
        payload = jose_jwt.decode(token, SECRET_KEY, algorithms=[ALGORITHM])
        access_token = payload.get("access_token")
        user_id = payload.get("id")
    except (JWTError, IndexError):
        raise HTTPException(
            status_code=status.HTTP_401_UNAUTHORIZED, detail="Invalid token"
        )

    guilds_data = await fetch_user_guilds(access_token, user_id)

    user_guild = next(
        (guild for guild in guilds_data if int(guild["id"]) == guild_id), None
    )

    if not user_guild:
        raise HTTPException(
            status_code=status.HTTP_404_NOT_FOUND,
            detail="Guild not found or user is not a member",
        )

    # Check for ADMINISTRATOR permission
    permissions = int(user_guild["permissions"])
    if not (permissions & 0x8):
        raise HTTPException(
            status_code=status.HTTP_403_FORBIDDEN,
            detail="User does not have admin permissions in this guild",
        )

    return True


def is_blog_admin(user: schemas.User) -> bool:
    """Check if the user is authorized to manage blog posts."""
    authorized_user_ids = config.OwnersTuple
    try:
        return int(user.id) in authorized_user_ids
    except (ValueError, TypeError):
        return False


def is_bot_admin(user: schemas.User) -> bool:
    """Check if the user is a bot admin."""
    # User ID from token is a string, owner IDs from config are integers.
    try:
        return int(user.id) in config.Owners.__dict__.values()
    except (ValueError, TypeError):
        return False


async def get_current_blog_admin(
    current_user: schemas.User = Depends(get_current_user),
) -> schemas.User:
    """Dependency to ensure only authorized users can manage blog posts."""
    if not is_blog_admin(current_user):
        raise HTTPException(
            status_code=status.HTTP_403_FORBIDDEN,
            detail="Not authorized to manage blog posts",
        )
    return current_user


async def get_current_admin(
    current_user: schemas.User = Depends(get_current_user),
) -> schemas.User:
    """Dependency to ensure the user is a bot admin."""
    if not is_bot_admin(current_user):
        raise HTTPException(
            status_code=status.HTTP_403_FORBIDDEN,
            detail="You do not have permission to access this resource.",
        )
    return current_user


# --- API Endpoints ---


@router.get("/login")
async def login():
    """Redirects to Discord for authentication."""
    return RedirectResponse(
        f"{DISCORD_API_URL}/oauth2/authorize?client_id={DISCORD_CLIENT_ID}&redirect_uri={DISCORD_REDIRECT_URI}&response_type=code&scope=identify guilds"
    )


@router.get("/callback")
async def callback(code: str, db: Session = Depends(get_db)):
    """Handles the callback from Discord."""
    if not code:
        raise HTTPException(status_code=400, detail="No code provided")

    # Exchange code for access token
    data = {
        "client_id": DISCORD_CLIENT_ID,
        "client_secret": DISCORD_CLIENT_SECRET,
        "grant_type": "authorization_code",
        "code": code,
        "redirect_uri": DISCORD_REDIRECT_URI,
    }
    headers = {"Content-Type": "application/x-www-form-urlencoded"}
    async with aiohttp.ClientSession() as session:
        async with session.post(
            f"{DISCORD_API_URL}/oauth2/token", data=data, headers=headers
        ) as resp:
            if resp.status != 200:
                raise HTTPException(
                    status_code=400, detail="Failed to get token from Discord"
                )
            token_data = await resp.json()

    access_token = token_data["access_token"]
    headers = {"Authorization": f"Bearer {access_token}"}

    # Fetch user info
    async with aiohttp.ClientSession() as session:
        async with session.get(f"{DISCORD_API_URL}/users/@me", headers=headers) as resp:
            if resp.status != 200:
                raise HTTPException(
                    status_code=400, detail="Failed to get user info from Discord"
                )
            user_data = await resp.json()

    # Create JWT
    jwt_data = {
        "sub": user_data["username"],
        "id": user_data["id"],
        "discriminator": user_data["discriminator"],
        "avatar": user_data["avatar"],
        "access_token": access_token,
    }
    jwt_token = create_access_token(data=jwt_data)

    frontend_url = os.getenv("FRONTEND_URL", "http://localhost")
    response = RedirectResponse(
        url=f"{frontend_url}/dashboard/"
    )  # Redirect to frontend dashboard with trailing slash
    response.set_cookie(
        key="access_token",
        value=f"Bearer {jwt_token}",
        httponly=True,
        secure=True,
        samesite="Strict",
    )
    return response


@router.get("/guilds", response_model=List[schemas.Guild])
async def get_guilds(request: Request):
    """
    Returns a list of guilds the user and the bot are both in,
    and where the user has 'Manage Server' permissions.
    """
    token = request.cookies.get("access_token")
    if not token:
        raise HTTPException(status_code=401, detail="Not authenticated")

    try:
        token = token.split(" ")[1]
        payload = jose_jwt.decode(token, SECRET_KEY, algorithms=[ALGORITHM])
        access_token = payload.get("access_token")
    except (JWTError, IndexError):
        raise HTTPException(status_code=401, detail="Invalid token")

    # Get bot's guilds from cache
    bot_guild_ids = await get_cache("bot_guilds")
    if bot_guild_ids is None:
        raise HTTPException(
            status_code=status.HTTP_503_SERVICE_UNAVAILABLE,
            detail="Unable to retrieve the bot's guild list from cache. The bot may be offline, or the cache service might be down. Please try again later.",
        )

    user_id = payload.get("id")
    user_guilds_data = await fetch_user_guilds(access_token, user_id)

    # Filter guilds
    managed_guilds = []
    for guild in user_guilds_data:
        # Check if bot is in the guild
        if int(guild["id"]) not in bot_guild_ids:
            continue

        # Check for 'Manage Server' permission (0x20)
        permissions = int(guild["permissions"])
        if (permissions & 0x20) == 0x20:
            managed_guilds.append(guild)

    return managed_guilds


@router.post("/guilds/refresh")
async def refresh_guilds(request: Request):
    """
    Clears the cached guild list for the current user.
    """
    token = request.cookies.get("access_token")
    if not token:
        raise HTTPException(status_code=401, detail="Not authenticated")

    try:
        token = token.split(" ")[1]
        payload = jose_jwt.decode(token, SECRET_KEY, algorithms=[ALGORITHM])
        user_id = payload.get("id")
    except (JWTError, IndexError):
        raise HTTPException(status_code=401, detail="Invalid token")

    user_guilds_cache_key = f"user_guilds:{user_id}"

    # To get all guild IDs, we might need to fetch from cache
    cached_guilds_list = await redis_client.get(user_guilds_cache_key)
    if cached_guilds_list:
        guilds_data = json.loads(cached_guilds_list)
        for guild in guilds_data:
            await redis_client.delete(f"guild:{guild['id']}")

    await redis_client.delete(user_guilds_cache_key)
    logger.info(f"Cache cleared for user {user_id}")
    return JSONResponse(content={"status": "success"}, status_code=200)


@router.get("/guilds/{guild_id}", response_model=schemas.Guild)
async def get_guild(
    guild_id: int,
    request: Request,
    has_admin: bool = Depends(has_admin_permissions),
):
    """
    Returns detailed information for a specific guild.
    """
    if not has_admin:
        raise HTTPException(
            status_code=status.HTTP_403_FORBIDDEN,
            detail="User does not have admin permissions in this guild",
        )

    token = request.cookies.get("access_token")
    if not token:
        raise HTTPException(
            status_code=status.HTTP_401_UNAUTHORIZED, detail="Not authenticated"
        )

    try:
        token = token.split(" ")[1]
        payload = jose_jwt.decode(token, SECRET_KEY, algorithms=[ALGORITHM])
        access_token = payload.get("access_token")
    except (JWTError, IndexError):
        raise HTTPException(
            status_code=status.HTTP_401_UNAUTHORIZED, detail="Invalid token"
        )

    user_id = payload.get("id")

    # 1. Check for individual guild in cache
    guild_cache_key = f"guild:{guild_id}"
    cached_guild = await redis_client.get(guild_cache_key)
    if cached_guild:
        logger.info(f"Returning cached guild {guild_id}")
        return json.loads(cached_guild)

    # 2. If not found, fetch all, which will populate the individual caches
    logger.info(f"Guild {guild_id} not in cache. Fetching from Discord.")
    guilds_data = await fetch_user_guilds(access_token, user_id)

    guild = next((g for g in guilds_data if int(g["id"]) == guild_id), None)

    if not guild:
        raise HTTPException(
            status_code=status.HTTP_404_NOT_FOUND,
            detail="Guild not found or user is not a member",
        )

    return guild


@router.get(
    "/guilds/{guild_id}/roles",
    response_model=List[schemas.DiscordRole],
    dependencies=[Depends(has_admin_permissions)],
)
async def get_guild_roles(guild_id: int):
    """Returns a list of all roles in a guild."""
    roles_data = await _fetch_from_discord_api(f"/guilds/{guild_id}/roles")
    # Sort roles by position, descending
    return sorted(roles_data, key=lambda r: r["position"], reverse=True)


@router.get(
    "/guilds/{guild_id}/channels",
    response_model=List[schemas.DiscordChannel],
    dependencies=[Depends(has_admin_permissions)],
)
async def get_guild_channels(guild_id: int):
    """Returns a list of all channels in a guild."""
    channels_data = await _fetch_from_discord_api(f"/guilds/{guild_id}/channels")
    # Sort channels by type and position
    return sorted(channels_data, key=lambda c: (c["type"], c["position"]))


@router.get("/stats", response_model=schemas.Stats)
async def get_stats(request: Request, db: Session = Depends(get_db)):
    """
    Returns global statistics.
    """
    token = request.cookies.get("access_token")
    if not token:
        raise HTTPException(status_code=401, detail="Not authenticated")

    total_guilds = await crud.get_total_guilds(db)
    total_users = await crud.get_total_users(db)
    commands_ran = await crud.get_total_commands_ran(db)

    # Uptime is not yet implemented, so we'll keep it as a placeholder for now.
    # This will require a separate mechanism to track bot uptime.
    uptime = 99.9

    return schemas.Stats(
        total_guilds=total_guilds,
        total_users=total_users,
        commands_ran=commands_ran,
        uptime=uptime,
    )


@router.get("/analytics/commands", response_model=schemas.CommandAnalytics)
async def get_command_analytics(
    request: Request,
    days: int = 30,
    guild_id: Optional[int] = None,
    db: Session = Depends(get_db),
):
    """
    Returns command usage analytics for the specified time period.
    """
    token = request.cookies.get("access_token")
    if not token:
        raise HTTPException(status_code=401, detail="Not authenticated")

    analytics = await crud.get_command_analytics(db, days=days, guild_id=guild_id)
    return analytics


@router.get("/analytics/moderation", response_model=schemas.ModerationAnalytics)
async def get_moderation_analytics(
    request: Request,
    days: int = 30,
    guild_id: Optional[int] = None,
    db: Session = Depends(get_db),
):
    """
    Returns moderation analytics for the specified time period.
    """
    token = request.cookies.get("access_token")
    if not token:
        raise HTTPException(status_code=401, detail="Not authenticated")

    analytics = await crud.get_moderation_analytics(db, days=days, guild_id=guild_id)
    return analytics


@router.get("/analytics/users", response_model=schemas.UserAnalytics)
async def get_user_analytics(
    request: Request,
    days: int = 30,
    guild_id: Optional[int] = None,
    db: Session = Depends(get_db),
):
    """
    Returns user activity analytics for the specified time period.
    """
    token = request.cookies.get("access_token")
    if not token:
        raise HTTPException(status_code=401, detail="Not authenticated")

    analytics = await crud.get_user_analytics(db, days=days, guild_id=guild_id)
    return analytics


@router.get("/system/health", response_model=schemas.SystemHealth)
async def get_system_health(request: Request):
    """
    Returns system health metrics and status.
    """
    token = request.cookies.get("access_token")
    if not token:
        raise HTTPException(status_code=401, detail="Not authenticated")

    # Get system metrics
    import psutil
    import time

    cpu_percent = psutil.cpu_percent(interval=1)
    memory = psutil.virtual_memory()
    disk = psutil.disk_usage("/")

    # Get bot-specific metrics
    bot_status = "online"  # This would come from a more robust bot status check
    latency = 50  # This would come from Discord API latency check

    launch_time_timestamp = await get_cache("bot_launch_time")
    uptime_seconds = (
        int(time.time() - float(launch_time_timestamp)) if launch_time_timestamp else 0
    )

    return schemas.SystemHealth(
        cpu_usage=cpu_percent,
        memory_usage=memory.percent,
        disk_usage=disk.percent,
        bot_status=bot_status,
        api_latency=latency,
        uptime_seconds=uptime_seconds,
    )


@router.get("/users/@me", response_model=schemas.User)
async def read_users_me(current_user: schemas.User = Depends(get_current_user)):
    """
    Get the current authenticated user.
    """
    return current_user


@router.get("/owners", response_model=List[int])
async def get_owners():
    """
    Returns a list of owner user IDs.
    """
    return list(config.Owners.__dict__.values())


# --- Blog Post API Endpoints ---


@router.get("/blog/posts", response_model=schemas.BlogPostList)
async def get_blog_posts(
    page: int = 1,
    per_page: int = 10,
    published_only: bool = False,
    db: Session = Depends(get_db),
):
    """Get a list of blog posts."""
    skip = (page - 1) * per_page
    posts = await crud.get_blog_posts(
        db, skip=skip, limit=per_page, published_only=published_only
    )
    total = await crud.count_blog_posts(db, published_only=published_only)

    return schemas.BlogPostList(posts=posts, total=total, page=page, per_page=per_page)


@router.get("/blog/posts/{post_id}", response_model=schemas.BlogPost)
async def get_blog_post(post_id: int, db: Session = Depends(get_db)):
    """Get a specific blog post by ID."""
    post = await crud.get_blog_post(db, post_id)
    if not post:
        raise HTTPException(status_code=404, detail="Blog post not found")
    return post


@router.get("/blog/posts/slug/{slug}", response_model=schemas.BlogPost)
async def get_blog_post_by_slug(slug: str, db: Session = Depends(get_db)):
    """Get a specific blog post by slug."""
    post = await crud.get_blog_post_by_slug(db, slug)
    if not post:
        raise HTTPException(status_code=404, detail="Blog post not found")
    return post


@router.post("/blog/posts", response_model=schemas.BlogPost)
async def create_blog_post(
    post: schemas.BlogPostCreate,
    db: Session = Depends(get_db),
    current_user: schemas.User = Depends(get_current_blog_admin),
):
    """Create a new blog post."""
    # Check if slug already exists
    existing_post = await crud.get_blog_post_by_slug(db, post.slug)
    if existing_post:
        raise HTTPException(
            status_code=400, detail="A post with this slug already exists"
        )

    return await crud.create_blog_post(db, post, int(current_user.id))


@router.put("/blog/posts/{post_id}", response_model=schemas.BlogPost)
async def update_blog_post(
    post_id: int,
    post_update: schemas.BlogPostUpdate,
    db: Session = Depends(get_db),
    current_user: schemas.User = Depends(get_current_blog_admin),
):
    """Update a blog post."""
    # Check if post exists
    existing_post = await crud.get_blog_post(db, post_id)
    if not existing_post:
        raise HTTPException(status_code=404, detail="Blog post not found")

    # Check if new slug conflicts with existing posts
    if post_update.slug and post_update.slug != existing_post.slug:
        slug_conflict = await crud.get_blog_post_by_slug(db, post_update.slug)
        if slug_conflict:
            raise HTTPException(
                status_code=400, detail="A post with this slug already exists"
            )

    updated_post = await crud.update_blog_post(db, post_id, post_update)
    if not updated_post:
        raise HTTPException(status_code=404, detail="Blog post not found")

    return updated_post


@router.delete("/blog/posts/{post_id}")
async def delete_blog_post(
    post_id: int,
    db: Session = Depends(get_db),
    current_user: schemas.User = Depends(get_current_blog_admin),
):
    """Delete a blog post."""
    success = await crud.delete_blog_post(db, post_id)
    if not success:
        raise HTTPException(status_code=404, detail="Blog post not found")

    return {"message": "Blog post deleted successfully"}


<<<<<<< HEAD
# --- Debug Endpoints ---


@router.get("/debug/db-test")
async def debug_db_test(db: Session = Depends(get_db)):
    """Test database connection."""
    try:
        result = await db.execute(text("SELECT 1 as test"))
        test_value = result.scalar_one()
        return {"status": "success", "test_value": test_value}
    except Exception as e:
        return {"status": "error", "error": str(e)}




=======
>>>>>>> e9711f56
@router.get("/guilds/{guild_id}/users", response_model=List[schemas.GuildUser])
async def get_guild_users(
    guild_id: int,
    page: int = 1,
    limit: int = 50,
    search: Optional[str] = None,
    db: Session = Depends(get_db),
    has_admin: bool = Depends(has_admin_permissions),
):
    """
    Get users in a guild with pagination and search.
    """
    if has_admin:
        return await crud.get_guild_users(
            db=db, guild_id=guild_id, page=page, limit=limit, search=search
        )


@router.get(
    "/guilds/{guild_id}/infractions", response_model=List[schemas.UserInfraction]
)
async def get_guild_infractions(
    guild_id: int,
    page: int = 1,
    limit: int = 50,
    user_id: Optional[int] = None,
    action_type: Optional[str] = None,
    db: Session = Depends(get_db),
    has_admin: bool = Depends(has_admin_permissions),
):
    """
    Get infractions for a guild with filtering options.
    """
    if has_admin:
        return await crud.get_guild_infractions(
            db=db,
            guild_id=guild_id,
            page=page,
            limit=limit,
            user_id=user_id,
            action_type=action_type,
        )


@router.get("/guilds/{guild_id}/appeals", response_model=List[schemas.Appeal])
async def get_guild_appeals(
    guild_id: int,
    status: Optional[str] = None,
    db: Session = Depends(get_db),
    has_admin: bool = Depends(has_admin_permissions),
):
    """
    Get appeals for a guild with status filtering.
    """
    if has_admin:
        return await crud.get_guild_appeals(db=db, guild_id=guild_id, status=status)


@router.post("/guilds/{guild_id}/appeals/{appeal_id}/respond")
async def respond_to_appeal(
    guild_id: int,
    appeal_id: str,
    response: schemas.AppealResponse,
    db: Session = Depends(get_db),
    has_admin: bool = Depends(has_admin_permissions),
):
    """
    Respond to an appeal (accept/reject).
    """
    if has_admin:
        return await crud.respond_to_appeal(
            db=db, appeal_id=appeal_id, status=response.status, reason=response.reason
        )


@router.get("/users/{user_id}/profile", response_model=schemas.UserProfile)
async def get_user_profile(
    user_id: int,
    guild_id: Optional[int] = None,
    db: Session = Depends(get_db),
    current_user: schemas.User = Depends(get_current_user),
):
    """
    Get detailed user profile including infractions and statistics.
    """
    return await crud.get_user_profile(db=db, user_id=user_id, guild_id=guild_id)


@router.post("/guilds/{guild_id}/moderation/action")
async def create_moderation_action(
    guild_id: int,
    action: schemas.ModerationAction,
    db: Session = Depends(get_db),
    has_admin: bool = Depends(has_admin_permissions),
):
    """
    Create a new moderation action.
    """
    if has_admin:
        return await crud.create_moderation_action(
            db=db, guild_id=guild_id, action=action
        )


# Enhanced Configuration Endpoints


@router.get(
    "/guilds/{guild_id}/config/security",
    response_model=schemas.SecuritySettings,
)
async def get_security_settings(
    guild_id: int,
    db: Session = Depends(get_db),
    has_admin: bool = Depends(has_admin_permissions),
):
    """
    Get security settings for a guild.
    """
    if has_admin:
        return await crud.get_security_settings(db=db, guild_id=guild_id)


@router.put(
    "/guilds/{guild_id}/config/security",
    response_model=schemas.SecuritySettings,
)
async def update_security_settings(
    guild_id: int,
    settings: schemas.SecuritySettingsUpdate,
    db: Session = Depends(get_db),
    has_admin: bool = Depends(has_admin_permissions),
):
    """
    Update security settings for a guild.
    """
    if has_admin:
        return await crud.update_security_settings(
            db=db, guild_id=guild_id, settings=settings
        )


@router.get(
    "/guilds/{guild_id}/config/bot-detection",
    response_model=schemas.BotDetectionSettings,
)
async def get_bot_detection_settings(
    guild_id: int,
    db: Session = Depends(get_db),
    has_admin: bool = Depends(has_admin_permissions),
):
    """Get bot detection settings for a guild."""
    if has_admin:
        return await crud.get_bot_detection_config(db=db, guild_id=guild_id)


@router.put(
    "/guilds/{guild_id}/config/bot-detection",
    response_model=schemas.BotDetectionSettings,
)
async def update_bot_detection_settings(
    guild_id: int,
    settings: schemas.BotDetectionSettingsUpdate,
    db: Session = Depends(get_db),
    has_admin: bool = Depends(has_admin_permissions),
):
    """Update bot detection settings for a guild."""
    if has_admin:
        return await crud.update_bot_detection_config(
            db=db, guild_id=guild_id, settings=settings
        )


@router.get(
    "/guilds/{guild_id}/config/vanity",
    response_model=schemas.VanityURLSettings,
)
async def get_vanity_settings(
    guild_id: int,
    db: Session = Depends(get_db),
    has_admin: bool = Depends(has_admin_permissions),
):
    """Get vanity URL settings for a guild."""
    if has_admin:
        return await crud.get_vanity_settings(db=db, guild_id=guild_id)


@router.put(
    "/guilds/{guild_id}/config/vanity",
    response_model=schemas.VanityURLSettings,
)
async def update_vanity_settings(
    guild_id: int,
    settings: schemas.VanityURLSettingsUpdate,
    db: Session = Depends(get_db),
    has_admin: bool = Depends(has_admin_permissions),
):
    """Update vanity URL settings for a guild."""
    if has_admin:
        return await crud.update_vanity_settings(
            db=db, guild_id=guild_id, settings=settings
        )


@router.get(
    "/guilds/{guild_id}/config/ai",
    response_model=schemas.AISettings,
)
async def get_ai_settings(
    guild_id: int,
    db: Session = Depends(get_db),
    has_admin: bool = Depends(has_admin_permissions),
):
    """
    Get AI settings for a guild.
    """
    if has_admin:
        return await crud.get_ai_settings(db=db, guild_id=guild_id)


@router.put(
    "/guilds/{guild_id}/config/ai",
    response_model=schemas.AISettings,
)
async def update_ai_settings(
    guild_id: int,
    settings: schemas.AISettingsUpdate,
    db: Session = Depends(get_db),
    has_admin: bool = Depends(has_admin_permissions),
):
    """
    Update AI settings for a guild.
    """
    if has_admin:
        return await crud.update_ai_settings(
            db=db, guild_id=guild_id, settings=settings
        )


@router.get(
    "/guilds/{guild_id}/config/channels",
    response_model=schemas.ChannelsSettings,
)
async def get_channels_settings(
    guild_id: int,
    db: Session = Depends(get_db),
    has_admin: bool = Depends(has_admin_permissions),
):
    """
    Get channels settings for a guild.
    """
    if has_admin:
        return await crud.get_channels_settings(db=db, guild_id=guild_id)


@router.put(
    "/guilds/{guild_id}/config/channels",
    response_model=schemas.ChannelsSettings,
)
async def update_channels_settings(
    guild_id: int,
    settings: schemas.ChannelsSettingsUpdate,
    db: Session = Depends(get_db),
    has_admin: bool = Depends(has_admin_permissions),
):
    """
    Update channels settings for a guild.
    """
    if has_admin:
        return await crud.update_channels_settings(
            db=db, guild_id=guild_id, settings=settings
        )


@router.get(
    "/guilds/{guild_id}/config/rate-limiting",
    response_model=schemas.RateLimitingSettings,
)
async def get_rate_limiting_settings(
    guild_id: int,
    db: Session = Depends(get_db),
    has_admin: bool = Depends(has_admin_permissions),
):
    """
    Get rate limiting settings for a guild.
    """
    if has_admin:
        return await crud.get_rate_limiting_settings(db=db, guild_id=guild_id)


@router.put(
    "/guilds/{guild_id}/config/rate-limiting",
    response_model=schemas.RateLimitingSettings,
)
async def update_rate_limiting_settings(
    guild_id: int,
    settings: schemas.RateLimitingSettingsUpdate,
    db: Session = Depends(get_db),
    has_admin: bool = Depends(has_admin_permissions),
):
    """
    Update rate limiting settings for a guild.
    """
    if has_admin:
        return await crud.update_rate_limiting_settings(
            db=db, guild_id=guild_id, settings=settings
        )


@router.get(
    "/guilds/{guild_id}/config/message-rate",
    response_model=schemas.RateLimitingSettings,
)
async def get_message_rate_settings(
    guild_id: int,
    db: Session = Depends(get_db),
    has_admin: bool = Depends(has_admin_permissions),
):
    """Get message rate settings for a guild."""
    if has_admin:
        return await crud.get_rate_limiting_settings(db=db, guild_id=guild_id)


@router.put(
    "/guilds/{guild_id}/config/message-rate",
    response_model=schemas.RateLimitingSettings,
)
async def update_message_rate_settings(
    guild_id: int,
    settings: schemas.RateLimitingSettingsUpdate,
    db: Session = Depends(get_db),
    has_admin: bool = Depends(has_admin_permissions),
):
    """Update message rate settings for a guild."""
    if has_admin:
        return await crud.update_rate_limiting_settings(
            db=db, guild_id=guild_id, settings=settings
        )


@router.get(
    "/guilds/{guild_id}/config/raid-defense",
    response_model=schemas.RaidDefenseSettings,
)
async def get_raid_defense_settings(
    guild_id: int,
    db: Session = Depends(get_db),
    has_admin: bool = Depends(has_admin_permissions),
):
    """
    Get raid defense settings for a guild.
    """
    if has_admin:
        return await crud.get_raid_defense_config(db=db, guild_id=guild_id)


@router.put(
    "/guilds/{guild_id}/config/raid-defense",
    response_model=schemas.RaidDefenseSettings,
)
async def update_raid_defense_settings(
    guild_id: int,
    settings: schemas.RaidDefenseSettingsUpdate,
    db: Session = Depends(get_db),
    has_admin: bool = Depends(has_admin_permissions),
):
    """
    Update raid defense settings for a guild.
    """
    if has_admin:
        return await crud.update_raid_defense_config(
            db=db, guild_id=guild_id, settings=settings
        )


@router.get("/guilds/{guild_id}/config/general", response_model=schemas.GeneralSettings)
async def get_general_config(
    guild_id: int,
    db: Session = Depends(get_db),
    has_admin: bool = Depends(has_admin_permissions),
):
    """
    Get the general configuration for a specific guild.
    """
    if has_admin:
        return await crud.get_general_settings(db=db, guild_id=guild_id)


@router.put("/guilds/{guild_id}/config/general", response_model=schemas.GeneralSettings)
async def update_general_settings(
    guild_id: int,
    settings_data: schemas.GeneralSettingsUpdate,
    db: Session = Depends(get_db),
    has_admin: bool = Depends(has_admin_permissions),
):
    """
    Update the general configuration for a specific guild.
    """
    if has_admin:
        return await crud.update_general_settings(
            db=db, guild_id=guild_id, settings_data=settings_data
        )


@router.get(
    "/guilds/{guild_id}/config/moderation", response_model=schemas.ModerationSettings
)
async def get_moderation_config(
    guild_id: int,
    db: Session = Depends(get_db),
    has_admin: bool = Depends(has_admin_permissions),
):
    """
    Get the moderation configuration for a specific guild.
    """
    if has_admin:
        return await crud.get_moderation_settings(db=db, guild_id=guild_id)


@router.put(
    "/guilds/{guild_id}/config/moderation", response_model=schemas.ModerationSettings
)
async def update_moderation_settings(
    guild_id: int,
    settings_data: schemas.ModerationSettingsUpdate,
    db: Session = Depends(get_db),
    has_admin: bool = Depends(has_admin_permissions),
):
    """
    Update the moderation configuration for a specific guild.
    """
    if has_admin:
        return await crud.update_moderation_settings(
            db=db, guild_id=guild_id, settings_data=settings_data
        )


@router.get(
    "/guilds/{guild_id}/config/logging",
    response_model=schemas.EventLoggingSettings,
)
async def get_logging_config(
    guild_id: int,
    db: Session = Depends(get_db),
    has_admin: bool = Depends(has_admin_permissions),
):
    """
    Get the logging configuration for a specific guild.
    """
    if has_admin:
        return await crud.get_logging_settings(db=db, guild_id=guild_id)


@router.put(
    "/guilds/{guild_id}/config/logging",
    response_model=schemas.EventLoggingSettings,
)
async def update_logging_settings(
    guild_id: int,
    settings_data: schemas.EventLoggingSettingsUpdate,
    db: Session = Depends(get_db),
    has_admin: bool = Depends(has_admin_permissions),
):
    """
    Update the logging configuration for a specific guild.
    """
    if has_admin:
        return await crud.update_logging_settings(
            db=db, guild_id=guild_id, settings_data=settings_data
        )


@router.post("/guilds/{guild_id}/api_key", response_model=schemas.GuildAPIKey)
async def set_guild_api_key_endpoint(
    guild_id: int,
    key_data: schemas.GuildAPIKeyUpdate,
    db: Session = Depends(get_db),
    has_admin: bool = Depends(has_admin_permissions),
):
    """
    Set or update the API key for a specific guild.
    """
    if has_admin:
        return await crud.set_guild_api_key(db=db, guild_id=guild_id, key_data=key_data)


@router.delete("/guilds/{guild_id}/api_key")
async def remove_guild_api_key_endpoint(
    guild_id: int,
    db: Session = Depends(get_db),
    has_admin: bool = Depends(has_admin_permissions),
):
    """
    Delete the API key for a specific guild.
    """
    if has_admin:
        return await crud.remove_guild_api_key(db=db, guild_id=guild_id)


@router.get(
    "/guilds/{guild_id}/config/channel-exclusions",
    response_model=schemas.ChannelExclusionSettings,
)
async def get_channel_exclusions(
    guild_id: int,
    db: Session = Depends(get_db),
    has_admin: bool = Depends(has_admin_permissions),
):
    """
    Get channel exclusions for AI moderation.
    """
    if has_admin:
        return await crud.get_channel_exclusions(db=db, guild_id=guild_id)


@router.post(
    "/guilds/{guild_id}/config/channel-exclusions",
    response_model=schemas.ChannelExclusionSettings,
)
async def update_channel_exclusions(
    guild_id: int,
    settings: schemas.ChannelExclusionSettings,
    db: Session = Depends(get_db),
    has_admin: bool = Depends(has_admin_permissions),
):
    """
    Update channel exclusions for AI moderation.
    """
    if has_admin:
        return await crud.update_channel_exclusions(
            db=db, guild_id=guild_id, settings=settings
        )


@router.get(
    "/guilds/{guild_id}/config/channel-rules", response_model=schemas.ChannelRulesUpdate
)
async def get_channel_rules(
    guild_id: int,
    db: Session = Depends(get_db),
    has_admin: bool = Depends(has_admin_permissions),
):
    """
    Get channel-specific AI moderation rules.
    """
    if has_admin:
        return await crud.get_channel_rules(db=db, guild_id=guild_id)


@router.post(
    "/guilds/{guild_id}/config/channel-rules", response_model=schemas.ChannelRulesUpdate
)
async def update_channel_rules(
    guild_id: int,
    settings: schemas.ChannelRulesUpdate,
    db: Session = Depends(get_db),
    has_admin: bool = Depends(has_admin_permissions),
):
    """
    Update channel-specific AI moderation rules.
    """
    if has_admin:
        return await crud.update_channel_rules(
            db=db, guild_id=guild_id, settings=settings
        )


@router.delete("/guilds/{guild_id}/config/channel-rules/{channel_id}")
async def delete_channel_rules(
    guild_id: int,
    channel_id: str,
    db: Session = Depends(get_db),
    has_admin: bool = Depends(has_admin_permissions),
):
    """
    Delete custom rules for a specific channel.
    """
    if has_admin:
        return await crud.delete_channel_rules(
            db=db, guild_id=guild_id, channel_id=channel_id
        )<|MERGE_RESOLUTION|>--- conflicted
+++ resolved
@@ -714,25 +714,6 @@
     return {"message": "Blog post deleted successfully"}
 
 
-<<<<<<< HEAD
-# --- Debug Endpoints ---
-
-
-@router.get("/debug/db-test")
-async def debug_db_test(db: Session = Depends(get_db)):
-    """Test database connection."""
-    try:
-        result = await db.execute(text("SELECT 1 as test"))
-        test_value = result.scalar_one()
-        return {"status": "success", "test_value": test_value}
-    except Exception as e:
-        return {"status": "error", "error": str(e)}
-
-
-
-
-=======
->>>>>>> e9711f56
 @router.get("/guilds/{guild_id}/users", response_model=List[schemas.GuildUser])
 async def get_guild_users(
     guild_id: int,
