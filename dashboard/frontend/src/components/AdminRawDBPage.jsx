--- conflicted
+++ resolved
@@ -38,13 +38,8 @@
   const [tableData, setTableData] = useState([]);
   const [loading, setLoading] = useState(false);
   const [editingRow, setEditingRow] = useState(null);
-<<<<<<< HEAD
-  const [pkColumn, setPkColumn] = useState(null);
-  const [healthStatus, setHealthStatus] = useState(null);
-=======
   const [deletingRow, setDeletingRow] = useState(null);
   const [pkColumns, setPkColumns] = useState([]);
->>>>>>> 67e02d12
 
   useEffect(() => {
     const fetchTables = async () => {
@@ -73,12 +68,7 @@
       setPkColumns(pkRes.data);
     } catch (error) {
       console.error(`Failed to fetch data for table ${tableName}:`, error);
-<<<<<<< HEAD
-      const errorMessage = error.response?.data?.detail || error.message || `Failed to fetch data for table ${tableName}`;
-      toast.error(`Error: ${errorMessage}`);
-=======
       toast.error(`Failed to fetch data or PK for table ${tableName}.`);
->>>>>>> 67e02d12
     } finally {
       setLoading(false);
     }
@@ -156,28 +146,7 @@
   return (
     <div className="p-4">
       <h1 className="text-2xl font-bold mb-4">Raw Database Access</h1>
-<<<<<<< HEAD
-
-      {/* Health Check Section */}
-      <div className="mb-4 p-4 border rounded">
-        <div className="flex items-center gap-4 mb-2">
-          <Button onClick={testHealthCheck} variant="outline">
-            Test Database Connection
-          </Button>
-          {healthStatus && (
-            <span className={`text-sm ${healthStatus.status === 'healthy' ? 'text-green-600' : 'text-red-600'}`}>
-              Status: {healthStatus.status}
-              {healthStatus.database && ` | DB: ${healthStatus.database}`}
-              {healthStatus.user_infractions_count !== undefined && ` | User Infractions: ${healthStatus.user_infractions_count}`}
-            </span>
-          )}
-        </div>
-      </div>
-
-      <div className="flex space-x-2 mb-4">
-=======
       <div className="flex flex-wrap gap-2 mb-4">
->>>>>>> 67e02d12
         {tables.map((table) => (
           <Button
             key={table}
