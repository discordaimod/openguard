import React, { useState, useEffect, useCallback } from "react";
import axios from "axios";
import {
  Card,
  CardContent,
  CardDescription,
  CardHeader,
  CardTitle,
} from "./ui/card";
import { Button } from "./ui/button";
import { Input } from "./ui/input";
import { Label } from "./ui/label";
import { Switch } from "./ui/switch";
import { Textarea } from "./ui/textarea";
import { Bot, Save, RefreshCw, AlertTriangle, Download } from "lucide-react";
import { toast } from "sonner";

const AISettings = ({ guildId }) => {
  const [config, setConfig] = useState(null);
  const [loading, setLoading] = useState(true);
  const [saving, setSaving] = useState(false);
  const [isSyncing, setIsSyncing] = useState(false);
  const [rules, setRules] = useState([]);

    const fetchConfig = useCallback(async () => {
      try {
        setLoading(true);
        const [aiRes, generalRes] = await Promise.all([
          axios.get(`/api/guilds/${guildId}/config/ai`),
          axios.get(`/api/guilds/${guildId}/config/general`),
        ]);
        setConfig({
          ...aiRes.data,
          ...generalRes.data,
<<<<<<< HEAD
        });
        const initialRules = (aiRes.data.keyword_rules || []).map((r) => ({
          keywords: (r.keywords || []).join(", "),
          regex: (r.regex || []).join(", "),
          instructions: r.instructions || "",
        }));
        setRules(initialRules);
=======
          keyword_rules_raw: JSON.stringify(aiRes.data.keyword_rules || [], null, 2),
        });
>>>>>>> 619cb855
      } catch (error) {
        toast.error("Failed to load AI settings");
        console.error("Error fetching AI config:", error);
      } finally {
        setLoading(false);
      }
    }, [guildId]); // Added guildId to dependency array of useCallback
  
    useEffect(() => {
      if (guildId) {
        fetchConfig();
      }
    }, [guildId, fetchConfig]); // Added fetchConfig to dependency array

  const handleInputChange = (field, value) => {
    setConfig((prev) => ({
      ...prev,
      [field]: value,
    }));
  };

  const handleSwitchChange = (field, checked) => {
    setConfig((prev) => ({
      ...prev,
      [field]: checked,
    }));
  };

  const handleRuleChange = (index, field, value) => {
    setRules((prev) =>
      prev.map((r, i) => (i === index ? { ...r, [field]: value } : r))
    );
  };

  const handleAddRule = () => {
    setRules((prev) => [
      ...prev,
      { keywords: "", regex: "", instructions: "" },
    ]);
  };

  const handleRemoveRule = (index) => {
    setRules((prev) => prev.filter((_, i) => i !== index));
  };

  const handleSave = async () => {
    try {
      setSaving(true);
<<<<<<< HEAD
      const formattedRules = rules.map((r) => ({
        keywords: r.keywords
          .split(",")
          .map((k) => k.trim())
          .filter((k) => k),
        regex: r.regex
          .split(",")
          .map((p) => p.trim())
          .filter((p) => p),
        instructions: r.instructions,
      }));
=======
      let rules = [];
      try {
        rules = JSON.parse(config.keyword_rules_raw || "[]");
      } catch {
        toast.error("Invalid keyword rules JSON");
        setSaving(false);
        return;
      }
>>>>>>> 619cb855
      await Promise.all([
        axios.put(`/api/guilds/${guildId}/config/ai`, {
          channel_exclusions: config.channel_exclusions,
          channel_rules: config.channel_rules,
          analysis_mode: config.analysis_mode,
<<<<<<< HEAD
          keyword_rules: formattedRules,
=======
          keyword_rules: rules,
>>>>>>> 619cb855
        }),
        axios.put(`/api/guilds/${guildId}/config/general`, {
          bot_enabled: config.bot_enabled,
          test_mode: config.test_mode,
        }),
      ]);
      toast.success("AI settings saved successfully");
    } catch (error) {
      toast.error("Failed to save AI settings");
      console.error("Error saving AI config:", error);
    } finally {
      setSaving(false);
    }
  };

  const handlePullRules = async () => {
    try {
      setIsSyncing(true);
      const response = await axios.post(
        `/api/guilds/${guildId}/config/ai/pull_rules`
      );
      toast.success("Rules synced successfully from #rules channel.");
      // Optionally, update a field in the config if the backend returns it
    } catch (error) {
      toast.error("Failed to sync rules.");
      console.error("Error pulling rules:", error);
    } finally {
      setIsSyncing(false);
    }
  };

  if (loading) {
    return (
      <div className="flex items-center justify-center h-64">
        <RefreshCw className="h-8 w-8 animate-spin" />
        <span className="ml-2">Loading...</span>
      </div>
    );
  }

  if (!config) {
    return (
      <div className="flex items-center justify-center h-64">
        <AlertTriangle className="h-8 w-8 text-red-500" />
        <span className="ml-2">Failed to load settings</span>
      </div>
    );
  }

  return (
    <Card>
      <CardHeader>
        <CardTitle className="flex items-center gap-2">
          <Bot className="h-5 w-5" />
          AI Settings
        </CardTitle>
        <CardDescription>
          Configure AI-powered features for your server.
        </CardDescription>
      </CardHeader>
      <CardContent className="space-y-4">
        <div className="space-y-4">
          <div className="flex items-center justify-between rounded-lg border p-4">
            <div className="space-y-0.5">
              <Label htmlFor="ai-moderation-enabled" className="text-base">
                AI Moderation Enabled
              </Label>
              <CardDescription>
                Toggle automated actions from the AI moderation system.
              </CardDescription>
            </div>
            <Switch
              id="ai-moderation-enabled"
              checked={config.bot_enabled || false}
              onCheckedChange={(value) => handleInputChange("bot_enabled", value)}
            />
          </div>
          <div className="flex items-center justify-between rounded-lg border p-4">
            <div className="space-y-0.5">
              <Label htmlFor="ai-test-mode" className="text-base">
                AI Test Mode
              </Label>
              <CardDescription>
                Analyze messages but require manual approval for actions.
              </CardDescription>
            </div>
            <Switch
              id="ai-test-mode"
              checked={config.test_mode || false}
              onCheckedChange={(value) => handleInputChange("test_mode", value)}
            />
          </div>
        </div>
            <div className="space-y-2">
              <Label htmlFor="analysis_mode">Analysis Mode</Label>
              <select
                id="analysis_mode"
                value={config.analysis_mode || "all"}
                onChange={(e) => handleInputChange("analysis_mode", e.target.value)}
                className="w-full border rounded p-2"
              >
                <option value="all">Analyze All Messages</option>
                <option value="rules_only">Only When Rules Match</option>
                <option value="override">Override With Rules</option>
              </select>
<<<<<<< HEAD
            </div>
            <div className="space-y-2">
              <Label htmlFor="ai_model">AI Model</Label>
              <Input
                id="ai_model"
                value={config.ai_model || ""}
                onChange={(e) => handleInputChange("ai_model", e.target.value)}
                placeholder="e.g., gpt-4-turbo"
              />
            </div>
            <div className="space-y-2">
              <Label htmlFor="ai_temperature">AI Temperature</Label>
              <Input
                id="ai_temperature"
                type="number"
                step="0.1"
                min="0"
                max="1"
                value={config.ai_temperature || 0.7}
                onChange={(e) =>
                  handleInputChange("ai_temperature", parseFloat(e.target.value))
                }
                placeholder="0.7"
              />
=======
>>>>>>> 619cb855
            </div>
            <div className="space-y-2">
              <Label htmlFor="keyword_rules">Keyword/Regex Rules (JSON)</Label>
              <Textarea
                id="keyword_rules"
                value={config.keyword_rules_raw || "[]"}
                onChange={(e) => handleInputChange("keyword_rules_raw", e.target.value)}
                className="resize-y"
              />
            </div>
<<<<<<< HEAD
            <div className="space-y-2">
              <Label>Keyword/Regex Rules</Label>
              {rules.map((rule, idx) => (
                <div key={idx} className="border p-4 rounded space-y-2">
                  <div className="space-y-1">
                    <Label>Keywords (comma separated)</Label>
                    <Input
                      value={rule.keywords}
                      onChange={(e) =>
                        handleRuleChange(idx, "keywords", e.target.value)
                      }
                      placeholder="keyword1, keyword2"
                    />
                  </div>
                  <div className="space-y-1">
                    <Label>Regex Patterns (comma separated)</Label>
                    <Input
                      value={rule.regex}
                      onChange={(e) =>
                        handleRuleChange(idx, "regex", e.target.value)
                      }
                      placeholder="^pattern$"
                    />
                  </div>
                  <div className="space-y-1">
                    <Label>Instructions</Label>
                    <Textarea
                      value={rule.instructions}
                      onChange={(e) =>
                        handleRuleChange(idx, "instructions", e.target.value)
                      }
                      className="resize-y"
                    />
                  </div>
                  <Button
                    variant="destructive"
                    onClick={() => handleRemoveRule(idx)}
                  >
                    Remove Rule
                  </Button>
                </div>
              ))}
              <Button variant="outline" onClick={handleAddRule} className="w-full">
                Add Rule
              </Button>
            </div>
          </>
        )}
=======
>>>>>>> 619cb855
        <div className="flex justify-end gap-2">
          <Button variant="outline" onClick={fetchConfig} disabled={loading}>
            <RefreshCw className="h-4 w-4 mr-2" />
            Reset
          </Button>
          <Button onClick={handleSave} disabled={saving}>
            <Save className="h-4 w-4 mr-2" />
            {saving ? "Saving..." : "Save Changes"}
          </Button>
        </div>
      </CardContent>
    </Card>
  );
};

export default AISettings;<|MERGE_RESOLUTION|>--- conflicted
+++ resolved
@@ -32,7 +32,6 @@
         setConfig({
           ...aiRes.data,
           ...generalRes.data,
-<<<<<<< HEAD
         });
         const initialRules = (aiRes.data.keyword_rules || []).map((r) => ({
           keywords: (r.keywords || []).join(", "),
@@ -40,10 +39,6 @@
           instructions: r.instructions || "",
         }));
         setRules(initialRules);
-=======
-          keyword_rules_raw: JSON.stringify(aiRes.data.keyword_rules || [], null, 2),
-        });
->>>>>>> 619cb855
       } catch (error) {
         toast.error("Failed to load AI settings");
         console.error("Error fetching AI config:", error);
@@ -92,7 +87,6 @@
   const handleSave = async () => {
     try {
       setSaving(true);
-<<<<<<< HEAD
       const formattedRules = rules.map((r) => ({
         keywords: r.keywords
           .split(",")
@@ -104,26 +98,12 @@
           .filter((p) => p),
         instructions: r.instructions,
       }));
-=======
-      let rules = [];
-      try {
-        rules = JSON.parse(config.keyword_rules_raw || "[]");
-      } catch {
-        toast.error("Invalid keyword rules JSON");
-        setSaving(false);
-        return;
-      }
->>>>>>> 619cb855
       await Promise.all([
         axios.put(`/api/guilds/${guildId}/config/ai`, {
           channel_exclusions: config.channel_exclusions,
           channel_rules: config.channel_rules,
           analysis_mode: config.analysis_mode,
-<<<<<<< HEAD
           keyword_rules: formattedRules,
-=======
-          keyword_rules: rules,
->>>>>>> 619cb855
         }),
         axios.put(`/api/guilds/${guildId}/config/general`, {
           bot_enabled: config.bot_enabled,
@@ -217,6 +197,19 @@
             />
           </div>
         </div>
+        <div className="flex items-center space-x-2">
+          <Switch
+            id="ai_enabled"
+            checked={config.ai_enabled || false}
+            onCheckedChange={(checked) =>
+              handleSwitchChange("ai_enabled", checked)
+            }
+          />
+          <Label htmlFor="ai_enabled">Enable AI Features</Label>
+        </div>
+
+        {config.ai_enabled && (
+          <>
             <div className="space-y-2">
               <Label htmlFor="analysis_mode">Analysis Mode</Label>
               <select
@@ -229,33 +222,19 @@
                 <option value="rules_only">Only When Rules Match</option>
                 <option value="override">Override With Rules</option>
               </select>
-<<<<<<< HEAD
             </div>
             <div className="space-y-2">
-              <Label htmlFor="ai_model">AI Model</Label>
-              <Input
-                id="ai_model"
-                value={config.ai_model || ""}
-                onChange={(e) => handleInputChange("ai_model", e.target.value)}
-                placeholder="e.g., gpt-4-turbo"
-              />
-            </div>
-            <div className="space-y-2">
-              <Label htmlFor="ai_temperature">AI Temperature</Label>
-              <Input
-                id="ai_temperature"
-                type="number"
-                step="0.1"
-                min="0"
-                max="1"
-                value={config.ai_temperature || 0.7}
-                onChange={(e) =>
-                  handleInputChange("ai_temperature", parseFloat(e.target.value))
-                }
-                placeholder="0.7"
-              />
-=======
->>>>>>> 619cb855
+              <Label htmlFor="analysis_mode">Analysis Mode</Label>
+              <select
+                id="analysis_mode"
+                value={config.analysis_mode || "all"}
+                onChange={(e) => handleInputChange("analysis_mode", e.target.value)}
+                className="w-full border rounded p-2"
+              >
+                <option value="all">Analyze All Messages</option>
+                <option value="rules_only">Only When Rules Match</option>
+                <option value="override">Override With Rules</option>
+              </select>
             </div>
             <div className="space-y-2">
               <Label htmlFor="keyword_rules">Keyword/Regex Rules (JSON)</Label>
@@ -266,7 +245,6 @@
                 className="resize-y"
               />
             </div>
-<<<<<<< HEAD
             <div className="space-y-2">
               <Label>Keyword/Regex Rules</Label>
               {rules.map((rule, idx) => (
@@ -315,8 +293,6 @@
             </div>
           </>
         )}
-=======
->>>>>>> 619cb855
         <div className="flex justify-end gap-2">
           <Button variant="outline" onClick={fetchConfig} disabled={loading}>
             <RefreshCw className="h-4 w-4 mr-2" />
